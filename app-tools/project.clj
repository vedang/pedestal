--- conflicted
+++ resolved
@@ -12,13 +12,8 @@
 (defproject io.pedestal/pedestal.app-tools "0.1.9-SNAPSHOT"
   :description "Pedestal tools for application development"
   :min-lein-version "2.0.0"
-<<<<<<< HEAD
-  :dependencies [[org.clojure/clojure "1.5.0"]
+  :dependencies [[org.clojure/clojure "1.5.1"]
                  [org.clojure/clojurescript "0.0-1820"]
-=======
-  :dependencies [[org.clojure/clojure "1.5.1"]
-                 [org.clojure/clojurescript "0.0-1450"]
->>>>>>> 48bec3af
                  [org.clojure/tools.namespace "0.2.1"]
                  [org.clojure/java.classpath "0.2.0"]
                  [ch.qos.logback/logback-classic "1.0.7" :exclusions [org.slf4j/slf4j-api]]
