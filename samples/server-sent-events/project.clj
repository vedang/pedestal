; Copyright 2013 Relevance, Inc.
; Copyright 2014-2022 Cognitect, Inc.

; The use and distribution terms for this software are covered by the
; Eclipse Public License 1.0 (http://opensource.org/licenses/eclipse-1.0)
; which can be found in the file epl-v10.html at the root of this distribution.
;
; By using this software in any fashion, you are agreeing to be bound by
; the terms of this license.
;
; You must not remove this notice, or any other, from this software.

(defproject server-sent-events "0.5.9"
  :description "a sample to demonstrate server sent events"
  :url "https://pedestal.io/samples/index"
  :license {:name "Eclipse Public License"
            :url "http://www.eclipse.org/legal/epl-v10.html"}
  :dependencies [[org.clojure/clojure "1.10.3"]
                 [io.pedestal/pedestal.service "0.5.9"
                  :exclusions
                  [org.clojure/core.async
                   org.clojure/tools.analyzer.jvm]]

                 ;; Remove this line and uncomment the next line to
                 ;; use Tomcat instead of Jetty:
                 [io.pedestal/pedestal.jetty "0.5.9"]
                 ;; [io.pedestal/pedestal.tomcat "0.5.7"]

                 ;; Logging
<<<<<<< HEAD
                 [ch.qos.logback/logback-classic "1.2.6" :exclusions [[org.slf4j/slf4j-api]]]
                 [org.slf4j/jul-to-slf4j "1.7.32"]
                 [org.slf4j/jcl-over-slf4j "1.7.32"]
                 [org.slf4j/log4j-over-slf4j "1.7.32"]
=======
                 [ch.qos.logback/logback-classic "1.2.10" :exclusions [[org.slf4j/slf4j-api]]]
                 [org.slf4j/jul-to-slf4j "1.7.35"]
                 [org.slf4j/jcl-over-slf4j "1.7.35"]
                 [org.slf4j/log4j-over-slf4j "1.7.35"]
>>>>>>> b00dc65f

                 ;; Example CLJS client
                 [org.clojure/core.async "1.3.618"]
                 [org.clojure/clojurescript "1.10.879"
                  :exclusions
                  [com.google.errorprone/error_prone_annotations
                   com.google.code.findbugs/jsr305
                   org.clojure/tools.reader]]]
  :plugins [[lein-cljsbuild "1.1.8"]]
  :min-lein-version "2.0.0"
  :pedantic? :abort
  :resource-paths ["resources" "config"]
  :global-vars  {*warn-on-reflection* true
                 *assert* true}
  :main ^{:skip-aot true} server-sent-events.server
  :profiles {:dev {:aliases {"run-dev" ["trampoline" "run" "-m" "server-sent-events.server/run-dev"]}
                   :dependencies []
                   :source-paths ["dev"]}}
  :cljsbuild {:builds
              {:adv {:source-paths  ["src" "target/classes"]
                     :compiler
                     {:output-dir "target/out"
                      :output-to "resources/public/js/app.js"
                      :pretty-print false
                      :optimizations :advanced}}}})<|MERGE_RESOLUTION|>--- conflicted
+++ resolved
@@ -27,17 +27,10 @@
                  ;; [io.pedestal/pedestal.tomcat "0.5.7"]
 
                  ;; Logging
-<<<<<<< HEAD
-                 [ch.qos.logback/logback-classic "1.2.6" :exclusions [[org.slf4j/slf4j-api]]]
-                 [org.slf4j/jul-to-slf4j "1.7.32"]
-                 [org.slf4j/jcl-over-slf4j "1.7.32"]
-                 [org.slf4j/log4j-over-slf4j "1.7.32"]
-=======
                  [ch.qos.logback/logback-classic "1.2.10" :exclusions [[org.slf4j/slf4j-api]]]
                  [org.slf4j/jul-to-slf4j "1.7.35"]
                  [org.slf4j/jcl-over-slf4j "1.7.35"]
                  [org.slf4j/log4j-over-slf4j "1.7.35"]
->>>>>>> b00dc65f
 
                  ;; Example CLJS client
                  [org.clojure/core.async "1.3.618"]
