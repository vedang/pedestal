; Copyright 2013 Relevance, Inc.
; Copyright 2014-2022 Cognitect, Inc.

; The use and distribution terms for this software are covered by the
; Eclipse Public License 1.0 (http://opensource.org/licenses/eclipse-1.0)
; which can be found in the file epl-v10.html at the root of this distribution.
;
; By using this software in any fashion, you are agreeing to be bound by
; the terms of this license.
;
; You must not remove this notice, or any other, from this software.

(defproject cors "0.5.9"
  :description "pedestal demo demonstrating CORS support"
  :url "http://pedestal.io/samples/index"
  :license {:name "Eclipse Public License"
            :url "http://www.eclipse.org/legal/epl-v10.html"}
<<<<<<< HEAD
  :dependencies [[org.clojure/clojure "1.10.3"]
                 [org.clojure/core.async "1.3.622"]
                 [io.pedestal/pedestal.service "0.5.9"]
                 [io.pedestal/pedestal.jetty "0.5.9"]
                 [ch.qos.logback/logback-classic "1.2.6" :exclusions [org.slf4j/slf4j-api]]
                 [org.slf4j/jul-to-slf4j "1.7.32"]
                 [org.slf4j/jcl-over-slf4j "1.7.32"]
                 [org.slf4j/log4j-over-slf4j "1.7.32"]
                 [ring-cors/ring-cors "0.1.13"]] ;; this library is forked.
=======
  :dependencies [[org.clojure/clojure "1.10.1"]
                 [org.clojure/core.async "0.4.490"]
                 [io.pedestal/pedestal.service "0.5.7"]
                 [io.pedestal/pedestal.jetty "0.5.7"]
                 [ch.qos.logback/logback-classic "1.2.10" :exclusions [org.slf4j/slf4j-api]]
                 [org.slf4j/jul-to-slf4j "1.7.35"]
                 [org.slf4j/jcl-over-slf4j "1.7.35"]
                 [org.slf4j/log4j-over-slf4j "1.7.35"]
                 [ring-cors/ring-cors "0.1.13"]]
>>>>>>> b00dc65f
  :min-lein-version "2.0.0"
  :resource-paths ["config", "resources"]
  :profiles {:dev {:aliases {"run-dev" ["trampoline" "run" "-m" "cors.server/run-dev"]}
                   :dependencies [[io.pedestal/pedestal.service-tools "0.5.9"]]}}
  :main ^{:skip-aot true} cors.server)<|MERGE_RESOLUTION|>--- conflicted
+++ resolved
@@ -15,27 +15,15 @@
   :url "http://pedestal.io/samples/index"
   :license {:name "Eclipse Public License"
             :url "http://www.eclipse.org/legal/epl-v10.html"}
-<<<<<<< HEAD
   :dependencies [[org.clojure/clojure "1.10.3"]
                  [org.clojure/core.async "1.3.622"]
                  [io.pedestal/pedestal.service "0.5.9"]
                  [io.pedestal/pedestal.jetty "0.5.9"]
-                 [ch.qos.logback/logback-classic "1.2.6" :exclusions [org.slf4j/slf4j-api]]
-                 [org.slf4j/jul-to-slf4j "1.7.32"]
-                 [org.slf4j/jcl-over-slf4j "1.7.32"]
-                 [org.slf4j/log4j-over-slf4j "1.7.32"]
-                 [ring-cors/ring-cors "0.1.13"]] ;; this library is forked.
-=======
-  :dependencies [[org.clojure/clojure "1.10.1"]
-                 [org.clojure/core.async "0.4.490"]
-                 [io.pedestal/pedestal.service "0.5.7"]
-                 [io.pedestal/pedestal.jetty "0.5.7"]
                  [ch.qos.logback/logback-classic "1.2.10" :exclusions [org.slf4j/slf4j-api]]
                  [org.slf4j/jul-to-slf4j "1.7.35"]
                  [org.slf4j/jcl-over-slf4j "1.7.35"]
                  [org.slf4j/log4j-over-slf4j "1.7.35"]
-                 [ring-cors/ring-cors "0.1.13"]]
->>>>>>> b00dc65f
+                 [ring-cors/ring-cors "0.1.13"]] ;; this library is forked.
   :min-lein-version "2.0.0"
   :resource-paths ["config", "resources"]
   :profiles {:dev {:aliases {"run-dev" ["trampoline" "run" "-m" "cors.server/run-dev"]}
