# Pedestal Changelog

**NOTE:** Whenever upgrading versions of Pedestal, please be sure to clean your project's `out` directory.

## 0.7.0 - UNRELEASED

**BREAKING CHANGES:**

- pedestal.immutant has been removed
- pedestal.tomcat has been removed
- In `io.pedestal.interceptor.chain/execute-only` has subtly changed, but this function is not widely used (if at all)

Other changes:

<<<<<<< HEAD
- pedestal.logging: SLF4J dependency changed to 2.0.7 
- Pedestal is now compatible with Clojure 1.10.1 and above
- In `io.pedestal.interceptor.chain`:
    - New macro `bind` makes it easier for interceptors to manipulate dynamic variables exposed to following interceptors
    - New function `on-enter-async` is used to register a callback from when execution first goes asynchronous
=======
- pedestal.logging: SLF4J dependency changed to 2.0.7
- Pedestal is compatible with Clojure 1.10.1 and above
>>>>>>> c8301592

## 0.6.3 -- 30 Nov 2023

A change has been made to the `path-params-decoder` to address the breaking change in 0.6.0; by
making the decoder idempotent, it is no longer a breaking change.

[Closed Issues](https://github.com/pedestal/pedestal/milestone/15?closed=1)

## 0.6.2 - 17 Nov 2023

Upgrade dependencies to fix CVEs in Jetty.

[Closed Issues](https://github.com/pedestal/pedestal/milestone/14?closed=1)

## 0.6.1 - 03 Oct 2023

Upgrade dependencies to fix CVEs:

 * aws-java-sdk-xray
 * jetty (various)
 * tomcat-embed-jasper & tomcat-embed-core

## 0.6.0 - 12 Jun 2023

**BREAKING CHANGES:**
* Path parameters (extracted during routing) are now, by default, URL decoded (via
  `io.pedestal.http.route/path-params-decoder`), when using `io.pedestal.http/default-interceptors`; previously
  this was the application's responsibility, usually in individual routes' interceptor lists.
  The prior behavior can be restored by passing `:io.pedestal.http/path-params-decoder` as nil in the service map
  provided to `io.pedestal.http/create-server`.
* Pedestal now requires JDK 11 or later

Other changes:
* Pedestal is now built using deps (`deps.edn`) rather than Leiningen (`project.clj`)
* Updated many dependencies, particularly to address CVEs in dependencies
* Improvements to documentation and examples

[Closed Issues](https://github.com/pedestal/pedestal/milestone/11?closed=1)

## 0.5.10 - January 12, 2022
* Address critical dependency vulnerabilities (i.e., Jetty) and update to the latest core.async version. Resolves [#695](https://github.com/pedestal/pedestal/issues/695)
* **BREAKING CHANGE**: Update Pedestal's OpenTracing-related protocol implementations by removing the extension of TraceSpan, TraceSpanLog, TraceSpanLogMap and TraceSpanBaggage to Scope. This aligns Pedestal's OpenTracing support with OpenTracing version 0.33. Affected implementations should be changed to interact with spans directly, as per the Pedestal Tracing sample, as opposed to going through the Scope instance. Resolves [#693](https://github.com/pedestal/pedestal/issues/693)
* Adds a missing arity to TraceOrigin/-span for nils. [#686](https://github.com/pedestal/pedestal/pull/686)
*  Updates the SSLContextFactory used for configuring Jetty. This context factory supports more complicated SSL setups. [#684](https://github.com/pedestal/pedestal/pull/684)

## 0.5.9 - May 9, 2021
* Websocket handlers were added to handle flow control/backpressure asynchronously [#497](https://github.com/pedestal/pedestal/issues/497) 
* Fix override logger optionality when using io.pedestal.log/log [#662](https://github.com/pedestal/pedestal/issues/662) 
* Fix Critical Vulnerability in Eclipse Jetty 9.4.18.v20190429 (CVE-2020-27216) [#672](https://github.com/pedestal/pedestal/issues/672) 
* Fix print-method generates invalid edn when printing interceptors without name [#678](https://github.com/pedestal/pedestal/issues/678) 
* Fix incorrect arity 5 for io.pedestal.http.route.definition.table/syntax-error [#683](https://github.com/pedestal/pedestal/issues/683) 

## 0.5.8 - May 22, 2020

* The `fast-resource` interceptor now passes on context correctly. Resolves [#658](https://github.com/pedestal/pedestal/issues/658)
* Pedestal now supports overriding the Jetty thread pool. [#655](https://github.com/pedestal/pedestal/issues/655).
* Fix FileChannel/open usage in `fast-resource`. Resolves [#651](https://github.com/pedestal/pedestal/issues/651).
* Clearer error messaging when the AWS XRay tracer is not registered. [#617](https://github.com/pedestal/pedestal/issues/617).
* Fix error suppression bug. See PR [#645](https://github.com/pedestal/pedestal/pull/645).
* Use openjdk Docker image in service template. Resolves [#642](https://github.com/pedestal/pedestal/issues/642).
* The test ServletHttpRequest now returns a StringBuffer on getRequestURL.
* Fix override-logger usage in `log` function. Resolves [#638](https://github.com/pedestal/pedestal/issues/651).
* Fix setting initial tags in X-Ray segment/subsegment. Resolves [#626](https://github.com/pedestal/pedestal/issues/651).
* Add test support for HttpServletResponse SendError.
* Fix tracing examples and updates some samples.

## 0.5.7 - June 21, 2019

* Fixes the `Template resource 'leiningen/new/pedestal_service/.gitignore' not found.` error
  encountered when running `lein pedestal-service [app-name]` with the Pedestal `0.5.6` release.

## 0.5.6 - June 21, 2019

* Resolves Pedestal dependencies have CVEs of high/critical severity [#619](https://github.com/pedestal/pedestal/issues/619)
* It is now possible to override the service configuration's  HttpConfiguration (jetty only) [#615](https://github.com/pedestal/pedestal/issues/615).
* The `url-for` `:strict-path-params?` option is now more strict. Nil values are not allowed. Addresses [#602](https://github.com/pedestal/pedestal/issues/602).
* Bumped dependencies (see PR [#620](https://github.com/pedestal/pedestal/pull/620) for details).

## 0.5.5 - December 18, 2018

* Added a json-api sample.
* Pedestal.log now adheres to recent ns spec changes allowing its use with Clojure 1.10. Addresses issue #603.
* Fix for pedestal.log's distributed tracing support when passing a map to `log/log-span`.
* Fix async termination. Addresses issue #581.
* Fix recursive loop error in API Gateway async utilities.

## 0.5.4 - June 29, 2018

* `io.pedestal/pedestal.log` now provides a functional logging interface
* `io.pedestal/pedestal.log` now ships with basic support for MDC
* Dependencies have been bumped project wide
* javac-options source/target bumped to JDK 1.8
* Added support for pre-parsed query params
* More sample projects
* Distributed tracing support
* Pedestal AWS support
  * AWS XRay
  * AWS Lambda
* Dev-mode CSP setting is now correctly quoted.
* Jetty deps bumped up, fixing the JDK9 issue in the process (#555 #552).
* Tomcat deps bumped up, fixing an initialization bug that was lingering.
* SSE metric increment/decrement correctly accounted for in all branches #548.
* SSE safely runs the handling loop in a try/finally block, to ensure shutdown and cleanup always happens #560.
* **BREAKING CHANGE**: nil `::host` in service map defaults to localhost now (rather than being container specific) #557.
* Content-negotiation response map now conforms to Ring spec #540.
* `response-for` now catches nil header values early, with a helpful exception #554.

For a full list of changes, please see this comparison of [0.5.3...0.5.4](https://github.com/pedestal/pedestal/compare/0.5.3...0.5.4).

For more detailed release notes, refer to the 0.5.4 release [document](https://github.com/pedestal/pedestal/releases/tag/0.5.4).

## 0.5.3 - October 3, 2017

 * CSRF default interceptor now implies `body-params` when turned on
 * The internal linker map within `url-for` is now delayed, while upholding the existing API
 * `not-found` and `request-logging` default interceptors are now optional and can be toggled in the Service Map
 * All Routers are verb-neutral.  Table Routes is the only verb-neutral data definition currently
 * Service Template improves the developer experience around CSP (mostly turned off in dev-mode)
 * `url-for` correctly handles trailing slashes
 * Clojure 1.9.0 and core.async spec bugs all addressed by bumping dependencies
 * Servlet Chain Provider correctly handles multi-valued header entries

For a full list of changes, please see this comparison of [0.5.2...0.5.3](https://github.com/pedestal/pedestal/compare/0.5.2...0.5.3).

## 0.5.2 - January 12, 2017

 * Immutant WebSocket support added
 * Dependency refresh; Logback config updates based on latest version
 * Sample and doc updates
 * Secure Headers now supports Content Security Policy, Download Options, and Cross Domain Policy settings
 * `response-for` now correctly handles Transit bodies (requests and replies)
 * CSRF double-submit cookie can now bootstrap itself even if sessions are turned off
 * Metric name formatting was breaking StatsD and other aggregators; A new format function fixes this

For a full list of changes, please see this comparison of [0.5.1...0.5.2](https://github.com/pedestal/pedestal/compare/0.5.1...0.5.2).

## 0.5.1 - August 26, 2016

 * New module/artifact layout.  Internal pieces (interceptor chain, routing, logging/metrics) can be individually consumed
 * WebSocket interface improvements to support new initializations/setups
 * Configurable SSL options for Jetty
 * The ability to completely disable HTTP on Jetty if you want to force HTTPS only
 * HTTP/2 and ALPN support through a Java Agent
 * New Pedestal sit and documentation updates

For a full list of changes, please see this comparison of [0.5.0...0.5.1](https://github.com/pedestal/pedestal/compare/0.5.0...0.5.1).

## 0.5.0 - June 02, 2016

 * Map-tree router (used by default)
 * Servlet independence via Chain Providers between the container and the Interceptor Chain
 * Jetty has ALPN, HTTP/2, and WebSocket support
 * Interceptor chain refactor
 * Interceptor chain can be run in, out, or in-out; Can now handle streams of data
 * Metrics tooling and API added.  Reports/publishes to JMX by default
 * Service template has Docker and OSv support -- Dockerfile and Capstanfile
 * Service template has ALPN boot-dep configured.  Comment out or remove if not using ALPN (HTTP/2)
 * Route definition API refactored
 * Table-routes format added
 * Terse-route parsing and error reporting improved
 * Request API added while creating Chain Providers; Zero-copy, Lazy, and Map requests added
 * Support for SSE Event-Id added
 * Support for Content-Negotiation added
 * Support for SSL added to embedded Tomcat
 * WAR tooling added to service-tools

For a full list of changes, please see this comparison of [0.4.1...0.5.0](https://github.com/pedestal/pedestal/compare/0.4.1...0.5.0).

## 0.4.1 - November 04, 2015

 * Bug fixes for tree-based router - you can no longer fall off the tree
 * NIO speed enhancements - utilize a better API call
 * `response-for` split apart to allow for better instrumentation and test control
 * `response-for` now handles async use
 * Dependencies updated
 * SSE buffer bug patched - can't resuse core.async buffers
 * SSE updated for open-ended option; New option for cleanup callback added
 * Samples and docs cleaned up and improved
 * Dedicated branches for HTTP2/ALPN support and WebSockets (not integrated into the interceptor chain)

For a full list of changes, please see this comparison of [0.4.0...0.4.1](https://github.com/pedestal/pedestal/compare/0.4.0...0.4.1).

## 0.4.0 - April 17, 2015

 * Tree-based router (used by default)
 * Open routing (users can set their own router)
 * Robust error-handler interceptor (pattern-matching across all interceptors)
 * [Updated Interceptor API](https://github.com/pedestal/pedestal/pull/301) (built around a protocol / open for extension)
 * Updated documentation samples
 * Bug fixes and small enhancements to the testing tools

For a full list of changes, please see this comparison of [0.3.1...0.4.0](https://github.com/pedestal/pedestal/compare/0.3.1...0.4.0).

## 0.3.1 - October 9, 2014

 * Container specific functionality is tucked behind a protocol
 * Immutant added as a supported platform type
 * NIO support added for Jetty and Immutant
 * SSE now passes along the original context to the `start-fn`
 * Map-based terse route format added
 * Servlet integration uses Clojure Java API instead of RT
 * Transit support added for requests and responses

For a full list of changes, please see this comparison of [0.3.0...0.3.1](https://github.com/pedestal/pedestal/compare/0.3.0...0.3.1).

## 0.3.0 - June 20, 2014

 * Performance optimizations and new connection code
 * core.async channel-based SSE
 * Better/cleaner SSE heartbeat threadpool
 * Jetty9, Tomcat8, Clojure 1.6, Servlet 3.1
 * Open HTTP verb smuggling
 * CSRF-protection interceptor in the default interceptors (you need to set options for it to turn on)
 * Sessions are http-only by default (pushed up to Ring)
 * Secure-headers interceptor in the default interceptors
 * Servlet filters can be dropped directly into a service-map definition
 * Namespace refactor
 * Simpler template and less dev-tool trickery
 * New public API exposed for building, composing, starting, and stopping services
 * Dependencies upgraded
 * Bug fixes

Details will emerge in an upcoming blog post and within the guides and docs here.

For a full list of changes, please see this comparison of [0.2.2...0.3.0](https://github.com/pedestal/pedestal/compare/0.2.2...0.3.0).

## 0.2.2 - November 5, 2013

Bug fix release preceding some exciting (and breaking) 0.3.0 changes. Unless any major bugs are discovered, no further work will continue on the 0.2.x stream.

For a full list of changes, please see this comparison of [0.2.1...0.2.2](https://github.com/pedestal/pedestal/compare/0.2.1...0.2.2).

## 0.2.1 - September 1, 2013

Small bug fix for app-template.

For a full list of changes, please see this comparison of [0.2.0...0.2.1](https://github.com/pedestal/pedestal/compare/0.2.0...0.2.1).

## 0.2.0 - August 30, 2013

This is a big one folks. Developer tooling has moved from generated projects into
the app- and service-tools libraries.

**If you want to take advantage of all the super-awesome new features then further action is required.**
See the respective changelogs in App and Service for more info.

### App

* Developer tooling has moved in its entirety to app-tools.

  Notable improvements:
    * Tooling functions are automatically included when running `lein repl`.
    * App configuration can be reloaded with `(reload-config)`
    * Future upgrades to tooling will be incorporated more easily.

  Additionally, app configuration is specified by an EDN file (instead of an
  executable Clojure file.) New projects will make use of this feature, but
  pre-0.2.0 generated projects will not.

  **You do not *have* to make this upgrade, but we *suggest* you do.**

  The easiest way to upgrade is to re-generate your application with the 0.2.0
  app-template and transfer your existing code into it. It is possible, however,
  to migrate your existing application.

  **How to migrate a 0.1.x project to 0.2.0:**
      1. Upgrade your project's pedestal-app dependencies to version `"0.2.0"`
      2. Remove the `dev/` folder.
      3. `$ touch config/user.clj` -- This is needed for `:repl-options` with `:init user` to work.
      4. Update your `project.clj`'s `:main` and `:repl-options` keys [like so](https://github.com/pedestal/pedestal/blob/4a148bf23c255baee420d7b725677b98de325120/app-template/src/leiningen/new/pedestal_app/project.clj#L14-L23).
      5. Add the [piggieback dependency](https://github.com/pedestal/pedestal/blob/4a148bf23c255baee420d7b725677b98de325120/app-template/src/leiningen/new/pedestal_app/project.clj#L9) to your `project.clj` (`[com.cemerick/piggieback "0.1.0"]`).
      6. Update your application's `config.clj` file. There are two ways to do this...
          1. *If you have not modified your `config.clj`: Generate a new
             application with the same name as your existing application, and
             steal the `config.edn` file from it.
          2. *If you have changed your `config.clj`, or you're a glutten for
             punishment* perform these steps (looking like
             [this](https://github.com/pedestal/pedestal/blob/4a148bf23c255baee420d7b725677b98de325120/app-template/src/leiningen/new/pedestal_app/config/config.edn)
             is our goal):
              1. `mv config/config.clj config/config.edn`
              2. Remove the `ns` declaration.
              3. Unwrap the `configs` def into a raw map.
              4. Remove quotes from quoted namespaces. Look in :main and :renderer keys.
              5. At path `[:build :watch-files]`,
                 `(compile/html-files-in "app/templates")` should become a map
                 of tags to regex pattern strings like
                 `{:html ["^app/templates"]}`. Note these are **string** regex
                 patterns, not regexps--regexps aren't supported by EDN.
              6. At path `[:build :triggers]`, existing strings should be
                 converted to string regex patterns. For example, the original
                 `{:html ["project-name/rendering.js"]}` would become
                 `{:html ["project-name//rendering\\.js$"]}`.

* Tooling's `cljs-repl` is now provided by Chas Emerick's [Piggieback](https://github.com/cemerick/piggieback).
* Tooling's `cljs-repl` is now more clear about usage. This fixes [#93](https://github.com/pedestal/pedestal/issues/93), [#90](https://github.com/pedestal/pedestal/issues/90).
* App's ClojureScript dependency has been bumped to r1835. Namespaced keywords are now allowed (`::msg/topic`)!
* Logging in the browser is now grouped. [#95](https://github.com/pedestal/pedestal/pull/95)
* The template now includes a `:ui` aspect for rendering the `simulated` behavior. [#184](https://github.com/pedestal/pedestal/pull/184), [#187](https://github.com/pedestal/pedestal/pull/187)
* Added the `:read-as` option for `msg/param`. Setting to `:data` causes collected values to be parsed by the Clojure reader. [#166](https://github.com/pedestal/pedestal/pull/166)*

### Service

* Service tooling has moved out of generated projects into a service-tools library.

  Notable improvements:

  * Tooling functions are automatically included when running `lein repl`.
  * Future upgrades to tooling will be incorporated more easily.

  There is a bit of migration necessary to move existing projects to 0.2.0 tooling.
  **You don't *have* to make this change, but we *suggest* you do**.

  **How to migrate a 0.1.x project to 0.2.0:**
      1. Update your project's dependencies to match the [new ones](https://github.com/pedestal/pedestal/blob/0.2.0/service-template/src/leiningen/new/pedestal_service/project.clj):
         1. Upgrade your project's pedestal-service dependencies to version `"0.2.0"`.
         2. Add `[io.pedestal/pedestal.service-tools "0.2.0"]` as a dependency.
         3. Remove logback and slf4j logging dependencies.
      2. Remove the `dev/` folder
      3. `$ touch config/user.clj` -- This is needed for `:repl-options` with `:init user` to work.
      4. Update your `project.clj`'s `:main` and `:repl-options` keys to match
         [the new template project.clj](https://github.com/pedestal/pedestal/blob/4a148bf23c255baee420d7b725677b98de325120/service-template/src/leiningen/new/pedestal_service/project.clj#L18-L32).
      5. Pare down your src/**/server.clj file to match
         [the new template server.clj](https://github.com/pedestal/pedestal/blob/4a148bf23c255baee420d7b725677b98de325120/service-template/src/leiningen/new/pedestal_service/server.clj).

* Service now uses [Cheshire](https://github.com/dakrone/cheshire)
  instead of [clojure.data.json](https://github.com/clojure/data.json) for constructing
  [`json-response`s](../1eeff6a56c20a4cb617148a7d2f22773d0e640ee/service/src/io/pedestal/service/http.clj#L49)
  and [parsing json
  bodies](../1eeff6a56c20a4cb617148a7d2f22773d0e640ee/service/src/io/pedestal/service/http/body_params.clj#L79). [#162](https://github.com/pedestal/pedestal/issues/162)

  **This change *does* eliminate some JSON parsing options that were previously
  possible in 0.1.10.** Specifically the following options are no longer supported:

    * `:eof-error?` - "If true (default) will throw exception if the stream is empty."
    * `:eof-value` - "Object to return if the stream is empty and eof-error? is false. Default is nil."

  If your application makes use of these options you will need to construct a
  `body-params` interceptor with a `parser-map` where you have swapped in your
  own `#"^application/json"` key with a `custom-json-parser` similar to the [old
  version](../7d9d3a028b9529963ec1f46633ef10a73054d140/service/src/io/pedestal/service/http/body_params.clj#L78).

  That might look something like this:

    ```clojure
    ;; In a utility namespace
    (require '[io.pedestal.service.http.body-params :as bp])
    (defn old-style-json-parser ...)

    (def my-body-params (bp/body-params (-> (bp/default-parser-map)
                                            (assoc #"^application/json" (old-style-json-parser)))))
    ```

* The default behavior of the `body-params` interceptor now keywordizes JSON
  keys. To retain the old behavior, create a `body-params` interceptor like so:

    ```clojure
    (require '[io.pedestal.service.http.body-params :as bp])
    (def string-keys-body-params (bp/body-params (bp/default-parser-map :json-options {:key-fn nil})))
    ```
* A bug with CORS headers has been fixed.
* The default MIME type has been returned to text/plain (it was a bug that it changed to octet-stream.)

### Miscellaneous bug-fixes and improvements

For a full list of changes, please see this comparison of [0.1.10...0.2.0](https://github.com/pedestal/pedestal/compare/0.1.10...0.2.0).


## 0.1.10 - July 5, 2013

### App

* The messages queue is now a priority queue. Specify `msg/priority :high` in a message for that message to be processed before all other unadorned messages. [2495b9a5](https://github.com/pedestal/pedestal/commit/2495b9a5d760bf39cf8957b20d022dac951b15a4)
* Various improvements that make it easier to run in a web worker (more on that to follow, :wink:)

### Service

* `io.pedestal.service.http.route/url-for` now accepts a `:fragment` option for specifying URL fragments (i.e `http://example.com/#foobars). [#85](https://github.com/pedestal/pedestal/pull/85)
* `io.pedestal.service.http.body-params`'s edn and json parsers can now be configured (both alone and as part of `default-parser-map`). [#96](https://github.com/pedestal/pedestal/pull/96), [#97](https://github.com/pedestal/pedestal/pull/97), [#98](https://github.com/pedestal/pedestal/pull/98)

### Miscellaneous bug-fixes and improvements

For a full list of changes, please see this comparison of [0.1.9...0.1.10](https://github.com/pedestal/pedestal/compare/0.1.9...0.1.10).


## 0.1.9 - June 14, 2013

### General

* All Pedestal libraries now properly depend on Clojure 1.5.1.

### App

* The dataflow engine now properly reports changes when nodes have nil or falsey values. [#78](https://github.com/pedestal/pedestal/pull/78)
* Messages that throw exceptions during processing now log an error message.
* Templates can now insert content at a specific index with `io.pedestal.app.render.push.templates/insert-t`. [#81](https://github.com/pedestal/pedestal/pull/81)
* Generated `dev/dev.clj` now uses `(start)` instead of `(run)`, bringing it in line with pedestal-service. [#84](https://github.com/pedestal/pedestal/pull/84)

### Miscellaneous bug-fixes and improvements

For a full list of changes, please see this comparison of [0.1.8...0.1.9](https://github.com/pedestal/pedestal/compare/0.1.8...0.1.9).

## 0.1.8 - May 29, 2013

### General

* App and service templates now allow creating projects with namespaces [#68](https://github.com/pedestal/pedestal/issues/68).

            $ lein new pedestal-app com.example/foo
            ... creates foo/ with src/com/example/foo/*.clj

### Service

* Corrected a test error in the generated service template project.

### Miscellaneous bug-fixes and improvements

For a full list of changes, please see this comparison of [0.1.7...0.1.8](https://github.com/pedestal/pedestal/compare/0.1.7...0.1.8).

## 0.1.7 - May 24, 2013

### App

* The new simplified dataflow engine is here! We're working to update our documentation and samples now. Stay informed by following [@pedestal_team](http://twitter.com/pedestal_team) on twitter.
    * Existing applications will continue to function normally.
* `io.pedestal.app.templates/dtfn` now allows for more than one data field [#60](https://github.com/pedestal/pedestal/issues/60).

### Service

* Empty EDN responses are now handled gracefully [#69](https://github.com/pedestal/pedestal/pull/69).
* Resources for services can now be drawn from `resources/` [#51](https://github.com/pedestal/pedestal/pull/51).
* Typo fixes in HTML and JSON interceptors [#72](https://github.com/pedestal/pedestal/pull/72).
* Corrected a few places the `Content-Type` header was not being set properly [#58](https://github.com/pedestal/pedestal/issues/58), [#65](https://github.com/pedestal/pedestal/pull/65).


### Miscellaneous bug-fixes and improvements

For a full list of changes, please see this comparison of [0.1.6...0.1.7](https://github.com/pedestal/pedestal/compare/0.1.6...0.1.7).


## 0.1.6 - May 03, 2013

### Service

* Context paths now work with JBoss
* It is now possible to specify TCP port in routes (default: 8080). Specified ports will also be reflected in generated URL.

        (defroutes routes
          [[:app1 8080
            ["/" {:get app1-root}]]
           [:app2 8181
            ["/" {:get app2-root}]]]

### Miscellaneous bug-fixes and improvements

For a full list of changes, please see a comparison of [0.1.5...0.1.6](https://github.com/pedestal/pedestal/compare/0.1.5...0.1.6).

## 0.1.4/0.1.5 - April 05, 2013

We encountered a bug deploying version 0.1.4 so that release was re-done as version 0.1.5

### App

* `lein clean` now correctly deletes `out` directory.

### Service

* Added `text-as-html` and `data-as-json` interceptors.
* Newly generated service apps assume content is `text/html` if not specified otherwise.


### Miscellaneous bug-fixes and improvements

Special thanks to [@ddeaguiar](https://github.com/ddeaguiar) for grammar and
spelling corrections, as well as his help in removing
[lein-marginalia](https://github.com/fogus/lein-marginalia) as a dependency.
We've updated the [documentation](http://pedestal.io/documentation/) with
instructions on how to continue to generate marginalia documentation.

For a full list of changes, please see a comparison of
[0.1.3...0.1.5](https://github.com/pedestal/pedestal/compare/0.1.3...0.1.5).

## 0.1.3 - April 05, 2013

### App

* app-tools now serves every request with header Cache-Control: no-cache ([\#44](https://github.com/pedestal/pedestal/issues/44)) - [@rkneufeld](https://github.com/rkneufeld)

### Service

* Add CORS support to SSE and service template - [@timewald](https://github.com/timewald)

### Miscellaneous bug-fixes and improvements

For a full list of changes, please see a comparison of [0.1.2...0.1.3](https://github.com/pedestal/pedestal/compare/0.1.2...0.1.3).


## 0.1.2 - March 29, 2013

### General

* [Travis CI](https://travis-ci.org/pedestal/pedestal) integration has been enabled ([\#27](https://github.com/pedestal/pedestal/issues/27)) - [@cldwalker](https://github.com/cldwalker)
* lein repl history is now ignored by git ([\#38](https://github.com/pedestal/pedestal/issues/38)) - [@crimeminister](https://github.com/crimeminister)

### App

* app tests no longer have non-deterministic timing problems ([\#39](https://github.com/pedestal/pedestal/issues/39)) - [@brentonashworth](https://github.com/brentonashworth)
* app-tools now plays (more) nicely with Windows ([\#23](https://github.com/pedestal/pedestal/issues/23), [\#29](https://github.com/pedestal/pedestal/issues/29), [\#31](https://github.com/pedestal/pedestal/issues/31)) - [@djpowell](https://github.com/djpowell), [@rkneufeld](https://github.com/rkneufeld)

### Service

* Add support for Heroku ([\#18](https://github.com/pedestal/pedestal/issues/18)) - [@aredington](https://github.com/aredington), [@cldwalker](https://github.com/cldwalker), [@hiredman](https://github.com/hiredman), [@timewald](https://github.com/timewald)
* An HTTP status is now sufficient to bypass the not-found interceptor (whereas it used to require headers) ([\#30](https://github.com/pedestal/pedestal/issues/30), [\#34](https://github.com/pedestal/pedestal/issues/34)) - [@hiredman](https://github.com/hiredman), [@rkneufeld](https://github.com/rkneufeld)
* Removed a number of incorrect :or keys ([\#32](https://github.com/pedestal/pedestal/issues/32)) - [@cldwalker](https://github.com/cldwalker)
* Usage of 'read-string' has been audited and corrected ([\#40](https://github.com/pedestal/pedestal/issues/40)) - [@stuartsierra](https://github.com/stuartsierra)
* io.pedestal.service.http.body-params/set-content-type now uses correct casing for HTTP headers ([\#35](https://github.com/pedestal/pedestal/issues/35)) - [@stuarth](https://github.com/stuarth)<|MERGE_RESOLUTION|>--- conflicted
+++ resolved
@@ -12,16 +12,11 @@
 
 Other changes:
 
-<<<<<<< HEAD
 - pedestal.logging: SLF4J dependency changed to 2.0.7 
 - Pedestal is now compatible with Clojure 1.10.1 and above
 - In `io.pedestal.interceptor.chain`:
     - New macro `bind` makes it easier for interceptors to manipulate dynamic variables exposed to following interceptors
     - New function `on-enter-async` is used to register a callback from when execution first goes asynchronous
-=======
-- pedestal.logging: SLF4J dependency changed to 2.0.7
-- Pedestal is compatible with Clojure 1.10.1 and above
->>>>>>> c8301592
 
 ## 0.6.3 -- 30 Nov 2023
 
